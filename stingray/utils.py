--- conflicted
+++ resolved
@@ -98,13 +98,8 @@
     erroutput = np.sqrt(np.asarray(erroutput))
 
     if method in ['mean', 'avg', 'average', 'arithmetic mean']:
-<<<<<<< HEAD
-        ybin = output/step_size
-        yerrbin = erroutput/step_size
-=======
-        ybin = output / np.float(step_size)
-
->>>>>>> 78734eb9
+        ybin = output / step_size
+        yerrbin = erroutput / step_size
     elif method == "sum":
         ybin = output
         yerrbin = erroutput
