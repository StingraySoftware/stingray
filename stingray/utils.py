--- conflicted
+++ resolved
@@ -474,11 +474,7 @@
     isstring : bool
         A boolean decision on whether ``s`` is a string or not
     """
-<<<<<<< HEAD
     return isinstance(s, str)
-=======
-    return isinstance(s, str)  # NOQA
->>>>>>> f66fc161
 
 
 def is_iterable(var):
@@ -1143,7 +1139,6 @@
     raise ValueError(f"Unknown time format: {type(time)}")
 
 
-<<<<<<< HEAD
 def check_iterables_close(iter0, iter1, **kwargs):
     """Check that the values produced by iterables are equal.
 
@@ -1180,7 +1175,8 @@
         if not np.isclose(i0, i1):
             return False
     return True
-=======
+
+
 @njit(nogil=True, parallel=False)
 def compute_bin(x, bin_edges):
     """Given a list of bin edges, get what bin will a number end up to
@@ -1763,4 +1759,4 @@
         percentiles = [emin, emax]
 
     return percentiles
->>>>>>> f66fc161
+ 