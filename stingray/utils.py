--- conflicted
+++ resolved
@@ -62,17 +62,14 @@
     ybin: numpy.ndarray
         The binned quantity y
 
-<<<<<<< HEAD
     yerrbin: numpy.ndarray
         The binned uncertainties of y. sqrt(sum(yerr**2))
 
     step_size: float
         Number of consecutive bins aggregated
     """
-=======
     y = np.asarray(y)
 
->>>>>>> e314536d
     dx_old = x[1] - x[0]
 
     assert dx_new >= dx_old, "New frequency resolution must be larger than " \
