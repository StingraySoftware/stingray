--- conflicted
+++ resolved
@@ -2660,16 +2660,9 @@
                 warnings.warn(
                     f"Segment {i} ({tst}--{tsp}) has one data point or less. Skipping it "
                 )
-<<<<<<< HEAD
                 continue
             lc_filt = self[st:sp]
-            lc_filt.gti = np.asarray([[tst, tsp]])
-=======
-                res = np.nan
-            else:
-                lc_filt = self[st:sp]
-                lc_filt.gti = np.asanyarray([[tst, tsp]])
->>>>>>> 379ed3a0
+            lc_filt.gti = np.asanyarray([[tst, tsp]])
 
             res = func(lc_filt, **kwargs)
             results.append(res)
