--- conflicted
+++ resolved
@@ -69,25 +69,20 @@
                                             "your counts array!"
 
         self.time = np.asarray(time)
-<<<<<<< HEAD
-        self.counts = np.asarray(counts)
-        self.ncounts = self.counts.shape[0]
-        self.counts_err = np.sqrt(self.counts)
-        self.dt = time[1] - time[0]
-        self.countrate = self.counts/self.dt
-        self.countrate_err = np.sqrt(self.counts)/self.dt
-=======
         self.dt = time[1] - time[0]
 
         if input_counts:
             self.counts = np.asarray(counts)
             self.countrate = self.counts/self.dt
+            self.counts_err = np.sqrt(self.counts)
+            self.countrate_err = np.sqrt(self.counts)/self.dt
         else:
             self.countrate = np.asarray(counts)
             self.counts = self.countrate*self.dt
+            self.counts_err = np.sqrt(self.counts)
+            self.countrate_err = np.sqrt(self.counts)/self.dt
 
         self.ncounts = self.counts.shape[0]
->>>>>>> 66fe87c0
         self.tseg = self.time[-1] - self.time[0] + self.dt
         self.tstart = self.time[0]-0.5*self.dt
 
